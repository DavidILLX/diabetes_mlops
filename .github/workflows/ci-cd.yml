--- conflicted
+++ resolved
@@ -56,11 +56,7 @@
         working-directory: Infrastructure/
 
       - name: Show Terraform lock file
-<<<<<<< HEAD
         run: cat Infrastructure/terraform.lock.hcl
-=======
-        run: cat Infrastructure/.terraform.lock.hcl
->>>>>>> 97e9691a
 
       - name: Terraform Plan
         id: tf-plan
@@ -69,7 +65,7 @@
 
       - name: Terraform Apply
         if: ${{ steps.tf-plan.outcome == 'success' }}
-        run: terraform apply -auto-approve
+        run: terraform apply -auto-approve -var="mlops_key=${{ secrets.MLOPS_SSH_PUBLIC_KEY }}"
         working-directory: Infrastructure/
 
       - name: Get EC2 Public IP
